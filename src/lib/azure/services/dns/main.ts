import { DataAzurermResourceGroup } from '@cdktf/provider-azurerm/lib/data-azurerm-resource-group'
import { DnsZone } from '@cdktf/provider-azurerm/lib/dns-zone'
import { DnsARecord } from '@cdktf/provider-azurerm/lib/dns-a-record'
import { DnsCnameRecord } from '@cdktf/provider-azurerm/lib/dns-cname-record'
import { DnsTxtRecord } from '@cdktf/provider-azurerm/lib/dns-txt-record'
import { CommonAzureConstruct } from '../../common'
import { createAzureTfOutput } from '../../utils'
import { DnsZoneProps, DnsARecordProps, DnsCnameRecordProps, DnsTxtRecordProps } from './types'

/**
 * @classdesc Provides operations on Azure DNS
 * - A new instance of this class is injected into {@link CommonAzureConstruct} constructor.
 * - If a custom construct extends {@link CommonAzureConstruct}, an instance is available within the context.
 * @example
 * ```
 * import { CommonAzureConstruct, CommonAzureStackProps } from '@gradientedge/cdk-utils'
 *
 * class CustomConstruct extends CommonAzureConstruct {
 *   constructor(parent: Construct, id: string, props: CommonAzureStackProps) {
 *     super(parent, id, props)
 *     this.props = props
 *     this.dnsManager.createAppService('MyDnsZone', this, props)
 *   }
 * }
 * ```
 */
export class AzureDnsManager {
  /**
   * @summary Method to create a new DNS Zone
   * @param id scoped id of the resource
   * @param scope scope in which this resource is defined
   * @param props dns zone properties
   * @see [CDKTF DNS Zone Module]{@link https://github.com/cdktf/cdktf-provider-azurerm/blob/main/docs/DnsZone.typescript.md}
   */
  public createDnsZone(id: string, scope: CommonAzureConstruct, props: DnsZoneProps) {
    if (!props) throw `Props undefined for ${id}`

    const resourceGroup = new DataAzurermResourceGroup(scope, `${id}-dz-rg`, {
      name: scope.props.resourceGroupName
        ? scope.resourceNameFormatter.format(scope.props.resourceGroupName)
        : `${props.resourceGroupName}`,
    })

    if (!resourceGroup) throw `Resource group undefined for ${id}`

    const dnsZone = new DnsZone(scope, `${id}-dz`, {
      ...props,
      name: scope.resourceNameFormatter.format(props.name, scope.props.resourceNameOptions?.dnsZone),
      resourceGroupName: resourceGroup.name,
      tags: props.tags ?? {
        environment: scope.props.stage,
      },
    })

    createAzureTfOutput(`${id}-dnsZoneName`, scope, dnsZone.name)
    createAzureTfOutput(`${id}-dnsZoneFriendlyUniqueId`, scope, dnsZone.friendlyUniqueId)
    createAzureTfOutput(`${id}-dnsZoneId`, scope, dnsZone.id)

    return dnsZone
  }

  /**
   * @summary Method to create a new DNS A Record
   * @param id scoped id of the resource
   * @param scope scope in which this resource is defined
   * @param props dns a record properties
   * @see [CDKTF DNS A Record Module]{@link https://github.com/cdktf/cdktf-provider-azurerm/blob/main/docs/DnsARecord.typescript.md}
   */
  public createDnsARecord(id: string, scope: CommonAzureConstruct, props: DnsARecordProps) {
    if (!props) throw `Props undefined for ${id}`

    const dnsARecord = new DnsARecord(scope, `${id}-da`, {
      ...props,
<<<<<<< HEAD
=======
      name: scope.resourceNameFormatter.format(props.name, scope.props.resourceNameOptions?.dnsARecord),
>>>>>>> ed281b87
      ttl: props.ttl || 300,
      tags: props.tags ?? {
        environment: scope.props.stage,
      },
    })

    createAzureTfOutput(`${id}-dnsARecordName`, scope, dnsARecord.name)
    createAzureTfOutput(`${id}-dnsARecordFriendlyUniqueId`, scope, dnsARecord.friendlyUniqueId)
    createAzureTfOutput(`${id}-dnsARecordId`, scope, dnsARecord.id)

    return dnsARecord
  }

  /**
   * @summary Method to create a new DNS CNAME Record
   * @param id scoped id of the resource
   * @param scope scope in which this resource is defined
   * @param props dns cname record properties
   * @see [CDKTF DNS CNAME Record Module]{@link https://github.com/cdktf/cdktf-provider-azurerm/blob/main/docs/DnsCnameRecord.typescript.md}
   */
  public createDnsCnameRecord(id: string, scope: CommonAzureConstruct, props: DnsCnameRecordProps) {
    if (!props) throw `Props undefined for ${id}`

    const dnsCnameRecord = new DnsCnameRecord(scope, `${id}-dc`, {
      ...props,
<<<<<<< HEAD
=======
      name: scope.resourceNameFormatter.format(props.name, scope.props.resourceNameOptions?.dnsCnameRecord),
>>>>>>> ed281b87
      ttl: props.ttl || 300,
      tags: props.tags ?? {
        environment: scope.props.stage,
      },
    })

    createAzureTfOutput(`${id}-dnsCnameRecordName`, scope, dnsCnameRecord.name)
    createAzureTfOutput(`${id}-dnsCnameRecordFriendlyUniqueId`, scope, dnsCnameRecord.friendlyUniqueId)
    createAzureTfOutput(`${id}-dnsCnameRecordId`, scope, dnsCnameRecord.id)

    return dnsCnameRecord
  }

  /**
   * @summary Method to create a new DNS TXT Record
   * @param id scoped id of the resource
   * @param scope scope in which this resource is defined
   * @param props dns txt record properties
   * @see [CDKTF DNS TXT Record Module]{@link https://github.com/cdktf/cdktf-provider-azurerm/blob/main/docs/DnsCnameRecord.typescript.md}
   */
  public createDnsTxtRecord(id: string, scope: CommonAzureConstruct, props: DnsTxtRecordProps) {
    if (!props) throw `Props undefined for ${id}`

    const dnsTxtRecord = new DnsTxtRecord(scope, `${id}-dc`, {
      ...props,
      ttl: props.ttl || 300,
      tags: props.tags ?? {
        environment: scope.props.stage,
      },
    })

    createAzureTfOutput(`${id}-dnsTxtRecordName`, scope, dnsTxtRecord.name)
    createAzureTfOutput(`${id}-dnsTxtRecordFriendlyUniqueId`, scope, dnsTxtRecord.friendlyUniqueId)
    createAzureTfOutput(`${id}-dnsTxtRecordId`, scope, dnsTxtRecord.id)

    return dnsTxtRecord
  }
}<|MERGE_RESOLUTION|>--- conflicted
+++ resolved
@@ -71,10 +71,6 @@
 
     const dnsARecord = new DnsARecord(scope, `${id}-da`, {
       ...props,
-<<<<<<< HEAD
-=======
-      name: scope.resourceNameFormatter.format(props.name, scope.props.resourceNameOptions?.dnsARecord),
->>>>>>> ed281b87
       ttl: props.ttl || 300,
       tags: props.tags ?? {
         environment: scope.props.stage,
@@ -100,10 +96,6 @@
 
     const dnsCnameRecord = new DnsCnameRecord(scope, `${id}-dc`, {
       ...props,
-<<<<<<< HEAD
-=======
-      name: scope.resourceNameFormatter.format(props.name, scope.props.resourceNameOptions?.dnsCnameRecord),
->>>>>>> ed281b87
       ttl: props.ttl || 300,
       tags: props.tags ?? {
         environment: scope.props.stage,

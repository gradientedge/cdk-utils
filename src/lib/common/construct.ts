import * as cdk from 'aws-cdk-lib'
import { Construct } from 'constructs'
import * as aws from '../manager/aws'
import * as types from '../types'
import * as utils from '../utils'

/**
 * @stability stable
 * @category cdk-utils.common-construct
 * @subcategory Construct
 * @classdesc Common construct to use as a base for all higher level constructs.
 *
 * @example
 * import { CommonConstruct } from '@gradientedge/cdk-utils';
 *
 * class CustomConstruct extends CommonConstruct {
 *   constructor(parent: cdk.Construct, id: string, props: common.CommonStackProps) {
 *     super(parent, id, props);
 *     this.props = props;
 *   };
 * };
 */
export class CommonConstruct extends Construct {
  props: types.CommonStackProps
  acmManager: aws.AcmManager
  apiManager: aws.ApiManager
  appConfigManager: aws.AppConfigManager
  codeBuildManager: aws.CodeBuildManager
  cloudFrontManager: aws.CloudFrontManager
  cloudTrailManager: aws.CloudTrailManager
  cloudWatchManager: aws.CloudWatchManager
  dynamodbManager: aws.DynamodbManager
  ecrManager: aws.EcrManager
  ecsManager: aws.EcsManager
  eksManager: aws.EksManager
  elasticacheManager: aws.ElastiCacheManager
  eventManager: aws.EventManager
  iamManager: aws.IamManager
  kmsManager: aws.KmsManager
  lambdaManager: aws.LambdaManager
  logManager: aws.LogManager
  route53Manager: aws.Route53Manager
  s3Manager: aws.S3Manager
  secretsManager: aws.SecretsManager
  snsManager: aws.SnsManager
  ssMManager: aws.SsmManager
  vpcManager: aws.VpcManager
  wafManager: aws.WafManager
<<<<<<< HEAD
  sqsManager: aws.SqsManager
  elasticacheManager: aws.ElastiCacheManager
=======
>>>>>>> 5587ac65
  fullyQualifiedDomainName: string

  constructor(parent: Construct, id: string, props: types.CommonStackProps) {
    super(parent, id)
    this.props = props
    this.acmManager = new aws.AcmManager()
    this.apiManager = new aws.ApiManager()
    this.appConfigManager = new aws.AppConfigManager()
    this.codeBuildManager = new aws.CodeBuildManager()
    this.cloudFrontManager = new aws.CloudFrontManager()
    this.cloudTrailManager = new aws.CloudTrailManager()
    this.cloudWatchManager = new aws.CloudWatchManager()
    this.dynamodbManager = new aws.DynamodbManager()
    this.ecrManager = new aws.EcrManager()
    this.ecsManager = new aws.EcsManager()
    this.eksManager = new aws.EksManager()
    this.elasticacheManager = new aws.ElastiCacheManager()
    this.eventManager = new aws.EventManager()
    this.iamManager = new aws.IamManager()
    this.kmsManager = new aws.KmsManager()
    this.lambdaManager = new aws.LambdaManager()
    this.logManager = new aws.LogManager()
    this.route53Manager = new aws.Route53Manager()
    this.s3Manager = new aws.S3Manager()
    this.secretsManager = new aws.SecretsManager()
    this.snsManager = new aws.SnsManager()
    this.ssMManager = new aws.SsmManager()
    this.vpcManager = new aws.VpcManager()
    this.wafManager = new aws.WafManager()
<<<<<<< HEAD
    this.elasticacheManager = new aws.ElastiCacheManager()
    this.sqsManager = new aws.SqsManager()
=======
>>>>>>> 5587ac65

    this.determineFullyQualifiedDomain()
  }

  /**
   * @summary Helper method to add CloudFormation outputs from the construct
   * @param {string} id scoped id of the resource
   * @param {string} value the value of the exported output
   * @param {string?} description optional description for the output
   * @param {boolean} overrideId Flag which indicates whether to override the default logical id of the output
   */
  protected addCfnOutput(id: string, value: string, description?: string, overrideId = true): cdk.CfnOutput {
    return utils.createCfnOutput(id, this, value, description, overrideId)
  }

  /**
   * @summary Determine the fully qualified domain name based on domainName & subDomain
   */
  protected determineFullyQualifiedDomain() {
    this.fullyQualifiedDomainName = this.props.subDomain
      ? `${this.props.subDomain}.${this.props.domainName}`
      : this.props.domainName
  }

  /**
   * @summary Utility method to determine if the initialisation is in development (dev) stage
   * This is determined by the stage property injected via cdk context
   */
  public isDevelopmentStage = () => utils.isDevStage(this.props.stage)

  /**
   * @summary Utility method to determine if the initialisation is in test (tst) stage
   * This is determined by the stage property injected via cdk context
   */
  public isTestStage = () => utils.isTestStage(this.props.stage)

  /**
   * @summary Utility method to determine if the initialisation is in uat (uat) stage
   * This is determined by the stage property injected via cdk context
   */
  public isUatStage = () => utils.isUatStage(this.props.stage)

  /**
   * @summary Utility method to determine if the initialisation is in production (prd) stage
   * This is determined by the stage property injected via cdk context
   */
  public isProductionStage = () => utils.isPrdStage(this.props.stage)
}<|MERGE_RESOLUTION|>--- conflicted
+++ resolved
@@ -46,11 +46,9 @@
   ssMManager: aws.SsmManager
   vpcManager: aws.VpcManager
   wafManager: aws.WafManager
-<<<<<<< HEAD
   sqsManager: aws.SqsManager
   elasticacheManager: aws.ElastiCacheManager
-=======
->>>>>>> 5587ac65
+
   fullyQualifiedDomainName: string
 
   constructor(parent: Construct, id: string, props: types.CommonStackProps) {
@@ -80,11 +78,8 @@
     this.ssMManager = new aws.SsmManager()
     this.vpcManager = new aws.VpcManager()
     this.wafManager = new aws.WafManager()
-<<<<<<< HEAD
+    this.sqsManager = new aws.SqsManager()
     this.elasticacheManager = new aws.ElastiCacheManager()
-    this.sqsManager = new aws.SqsManager()
-=======
->>>>>>> 5587ac65
 
     this.determineFullyQualifiedDomain()
   }
